--- conflicted
+++ resolved
@@ -1,7 +1,4 @@
 # -*- coding: utf-8 -*-
-<<<<<<< HEAD
-from . import Quandl
-=======
 
 __authors__ = (
     'Mark Hartney',
@@ -26,5 +23,4 @@
     MissingToken,
     DateNotRecognized,
     CodeFormatError
-    )
->>>>>>> 71655f3b
+    )