"""
Quandl's API for Python.

Currently supports getting, searching, and pushing datasets.

"""
from __future__ import print_function, division, absolute_import
import pickle
import datetime
import json
import pandas as pd
import re

from pprint import pprint
from pandas import DataFrame, Series
from dateutil import parser
from numpy import genfromtxt

try:
    from urllib.error import HTTPError  # Python 3
    from urllib.parse import urlencode
    from urllib.request import Request, urlopen
    strings = str
except ImportError:
    from urllib import urlencode  # Python 2
    from urllib2 import HTTPError, Request, urlopen
    strings = unicode


#Base API call URL
QUANDL_API_URL = 'http://www.quandl.com/api/v1/'


<<<<<<< HEAD
def get(dataset, authtoken=None, returns='pandas', text=True, trim_start=None, trim_end=None,
        collapse=None, transformation=None, rows=None, sort_order='asc', **kwargs):
    """
    Return dataframe of requested dataset from Quandl.

    N.B. Note that Pandas expects timeseries data to be sorted ascending for most timeseries functionality to work.
    N.B. Any other `kwargs` passed to `get` are sent as field/value params to Quandl with no interference.

    :param dataset: str|list, depending on single dataset usage or multiset usage. Dataset codes are available on the Quandl website
    :param authtoken: str, Quandl API authentication token, (alias `auth_token`)
    :param trim_start, trim_end: str, Optional datefilers, otherwise entire dataset is returned
    :param collapse: str, Options are daily, weekly, monthly, quarterly, annual
    :param transformation: str, options are diff, rdiff, cumul, and normalize
    :param rows: int, Number of rows which will be returned
    :param sort_order: str, options are asc, desc. Default: `asc`
    :param returns: str, specify what format you wish your dataset returned as, either 'numpy' for a numpy ndarray, 'pandas' for a pandas DataFrame, 'json', 'xml', 'csv', 'plain' for raw data. Default: 'pandas'
    :param text: bool, specify whether to print output text to stdout, pass text=False to supress output.

    :rtype DataFrame|numpy.ndarray|dict
    """
=======
def get(dataset, **kwargs):
    """Return dataframe of requested dataset from Quandl.

    :param dataset: str or list, depending on single dataset usage or multiset usage
            Dataset codes are available on the Quandl website
    :param str authtoken: Downloads are limited to 10 unless token is specified
    :param str trim_start, trim_end: Optional datefilers, otherwise entire
           dataset is returned
    :param str collapse: Options are daily, weekly, monthly, quarterly, annual
    :param str transformation: options are diff, rdiff, cumul, and normalize
    :param int rows: Number of rows which will be returned
    :param str sort_order: options are asc, desc. Default: `asc`
    :param str returns: specify what format you wish your dataset returned as,
        either `numpy` for a numpy ndarray or `pandas`. Default: `pandas`
    :param bool verbose: specify whether to print output text to stdout, default is False.
    :param str text: Deprecated. Use `verbose` instead.
    :returns: :class:`pandas.DataFrame` or :class:`numpy.ndarray`

    Note that Pandas expects timeseries data to be sorted ascending for most
    timeseries functionality to work.

    Any other `kwargs` passed to `get` are sent as field/value params to Quandl
    with no interference.

    """
    kwargs.setdefault('sort_order', 'asc')
    verbose = kwargs.get('verbose', False)
    if 'text' in kwargs:
        print('Deprecated: "text" is deprecated and will be removed in next release, use "verbose" instead.')
        if isinstance(kwargs['text'], (strings, str)):
            if kwargs['text'].lower() in ['yes', 'y', 't', 'true', 'on']:
                verbose = True
        else:
            verbose = bool(kwargs['text'])
    auth_token = _getauthtoken(kwargs.pop('authtoken', ''), verbose)
    trim_start = _parse_dates(kwargs.pop('trim_start', None))
    trim_end = _parse_dates(kwargs.pop('trim_end', None))
    returns = kwargs.get('returns', 'pandas')
>>>>>>> 71655f3b

    auth_token = authtoken
    pickled_auth = _getauthtoken(auth_token, text=text)
    trim_start = _parse_dates(trim_start)
    trim_end = _parse_dates(trim_end)

    # Check whether dataset is given as a string (for a single dataset) or an array (for a multiset call)
    if isinstance(dataset, (strings, str)):
        if returns not in ['pandas', 'numpy']:
            extension = returns
        else:
            extension = 'csv'
        url = QUANDL_API_URL + 'datasets/{}.{}?'.format(dataset, extension)
    elif dataset is list:
        url = QUANDL_API_URL + 'multisets.csv?columns='
        # Format for multisets call
        dataset = [d.replace('/', '.') for d in dataset]
        for i in dataset:
            url += i + ','
        # remove trailing ,
        url = url[:-1] + '&'
    else:
<<<<<<< HEAD
        raise Exception("Your dataset must either be specified as a string (containing a "
                        "Quandl code) or an array (of Quandl codes) for multisets")

    # Append all parameters to API call
    url = _append_query_fields(
        url,
        auth_token=pickled_auth,
        trim_start=trim_start,
        trim_end=trim_end,
        collapse=collapse,
        transformation=transformation,
        sort_order=sort_order,
        rows=rows,
        **kwargs
    )
    
    # handle various `returns` types, starting with returns='numpy'
    if returns == 'numpy':
        try:
            url = urlopen(url)
            try:
                # noinspection PyTypeChecker
                return genfromtxt(url, names=True, delimiter=',', dtype=None)
            except ValueError as e:
                raise Exception("Currently we only support multisets with up to 100 columns. \n"
                                "Please contact connect@quandl.com if this is a problem.")
        except IOError as e:
            raise Exception("Parsing Error on url: {}\n{}".format(url, e))
        except HTTPError as html_error:
            raise html_error
    elif returns == 'pandas':
        try:
            urldata = _download(url)
            if urldata.columns.size > 100:
                raise Exception("Currently we only support multisets with up to 100 columns. \n"
                                "Please contact connect@quandl.com if this is a problem.")
            if text:
                print("Returning Dataframe {}".format(dataset))
            return urldata
        except HTTPError as html_error:
            raise html_error
    else:
        try:
            return _download(url, raw=True)
        except HTTPError as html_error:
            raise html_error


def push(data, code, name, authtoken, desc='', override=False, text=True):
    """
    Upload a pandas Dataframe to Quandl and returns link to the dataset.

    :param data: Pandas ts or numpy array
    :param code: str, Dataset code must consist of only capital letters, numbers, and underscores
    :param name: str, Dataset name
    :param authtoken: str, Required to upload data
    :param desc: str, Description of dataset (optional, default='')
    :param override: bool, whether to overide dataset of same code (optional, default=False)
    :param text: bool, specify whether to print output prints to stdout (optional, default=True)

    :rtype str: url of uploaded dataset
    """

    override = str(override).lower()
    pickled_token = _getauthtoken(authtoken, text=text)
    if not pickled_token:
        raise Exception("You need an API token to upload your data to Quandl. \n"
                        "Please see www.quandl.com/API for more information.")
=======
        error = "Your dataset must either be specified as a string (containing a Quandl code) or an array (of Quandl codes) for multisets"
        raise WrongFormat(error)
        
    #Append all parameters to API call
    url = _append_query_fields(url,
                               auth_token=auth_token,
                               trim_start=trim_start,
                               trim_end=trim_end,
                               **kwargs)
    if returns == 'url':
        return url      # for test purpose
    try:
        urldata = _download(url)
        if urldata.columns.size > 100:
            error = "Currently we only support multisets with up to 100 columns. Please contact connect@quandl.com if this is a problem."
            raise MultisetLimit(error)
        else:
            if verbose and verbose != 'no':
                print("Returning Dataframe for ", dataset)

    #Error catching
    except HTTPError as e:
        #API limit reached
        if str(e) == 'HTTP Error 403: Forbidden':
            error = 'API daily call limit exceeded. Contact us at connect@quandl.com if you want an increased daily limit'
            raise CallLimitExceeded(error)

        #Dataset not found
        elif str(e) == 'HTTP Error 404: Not Found':
            error = "Dataset not found. Check Quandl code: {} for errors".format(dataset)
            raise DatasetNotFound(error)

        #Catch all
        else:
            print("url:", url)
            error = "Error Downloading! {}".format(e)
            raise ErrorDownloading(error)

    if returns == 'numpy':
        return urldata.to_records()
    return urldata

def push(data, code, name, authtoken='', desc='', override=False, verbose=False, text=None):
    ''' Upload a pandas Dataframe to Quandl and returns link to the dataset.

    :param data: (required), pandas ts or numpy array
    :param str code: (required), Dataset code
                 must consist of only capital letters, numbers, and underscores
    :param str name: (required), Dataset name
    :param str authtoken: (required), to upload data
    :param str desc: (optional), Description of dataset
    :param bool overide: (optional), whether to overide dataset of same code
    :param bool verbose: specify whether to print output text to stdout, default is False.
    :param str text: Deprecated. Use `verbose` instead.

    :returns: :str: link to uploaded dataset'''

    override = str(override).lower()
    if text is not None:
        print('Deprecated: "text" is deprecated and will be removed in next release, use "verbose" instead.')
        verbose = text
    token = _getauthtoken(authtoken, verbose)
    if token == '':
        error = ("You need an API token to upload your data to Quandl, "
                 "please see www.quandl.com/API for more information.")
        raise MissingToken(error)
>>>>>>> 71655f3b

    #test that code is acceptable format
    _pushcodetest(code)
    datestr = ''

    # Verify and format the data for upload.
    if not isinstance(data, DataFrame):
        raise ValueError("Only pandas DataFrames are accepted for upload at this time")

    # check if indexed by date
    data_interm = data.to_records()
    index = data_interm.dtype.names
    datestr += ','.join(index) + '\n'

    #format data for uploading
    for i in data_interm:
        # Check if index is a date
        if isinstance(i[0], datetime.datetime):
            datestr += i[0].date().isoformat()
        else:
            try:
                datestr += _parse_dates(str(i[0]))
            except ValueError:
<<<<<<< HEAD
                raise Exception("Please check your indices, one of them is not a recognizable date")

=======
                error = ("Please check your indices, one of them is "
                         "not a recognizable date")
                raise DateNotRecognized(error)
>>>>>>> 71655f3b
        for n in i:
            if isinstance(n, (float, int)):
                datestr += ',' + str(n)
        datestr += '\n'

    params = {
        'name': name,
        'code': code,
        'description': desc,
        'update_or_create': override,
        'data': datestr
    }

    url = ''.join([QUANDL_API_URL, 'datasets.json?auth_token=', pickled_token])

    json_response = _htmlpush(url, params)
    if json_response['errors'] and json_response['errors']['code'][0] == 'has already been taken':
        raise ValueError("You are trying to overwrite a dataset which already \n"
                         "exists on Quandl. If this is what you wish to do please \n"
                         "recall the function with overide=True")

<<<<<<< HEAD
    # return URL of uploaded dataset
    return '/'.join(['http://www.quandl.com', json_response['source_code'], json_response['code']])
=======
def search(query, source=None, page=1, authtoken=None, verbose=True, prints=None):
    """Return array of dictionaries of search results.
>>>>>>> 71655f3b


def search(query, source=None, page=1 , authtoken=None, text=True, raw=False, **kwargs):
    """
<<<<<<< HEAD
    Return array of dictionaries of search results.

    :param query: str, query to search with (required)
    :param source: str, source to search (optional, default=None)
    :param page: int, page number of search (optional, default=1)
    :param authtoken: str, Quandl auth token for extended API access (optional, default=None)
    :param text: bool, pecify whether to print output text to stdout, pass text=False to supress
    output.
    :param raw: bool, Return (nearly) raw Quandl API response body (optional, default=False)
    :param kwargs: dict, dictionary to be url_encoded and passed as url params (optional)

    :rtype list: search results
    """

    token = _getauthtoken(authtoken, text=text)
    search_url = 'http://www.quandl.com/api/v1/datasets.json?query='

    # parse query for proper API submission
=======

    if prints is not None:
        print('Deprecated: "prints" is depreciated and will be removed in next release, use "verbose" instead.')
        verbose = prints
    token = _getauthtoken(authtoken, verbose)
    search_url = 'http://www.quandl.com/api/v1/datasets.json?request_source=python&request_version=2&query='
    #parse query for proper API submission
>>>>>>> 71655f3b
    parsedquery = re.sub(" ", "+", query)
    parsedquery = re.sub("&", "+", parsedquery)
    url = search_url + parsedquery

    # use authtoken if present
    if token:
        url += '&auth_token=' + token

    # add search source_code if given
    if source:
        url += '&source_code=' + source

    # pass any additional kwargs as url params (future-proofing)
    if kwargs:
        url += "&{}".format(urlencode(kwargs))

    # page of results to return
    url += '&page=' + str(page)
<<<<<<< HEAD

    # make request, parse response as json
    data = json.loads(urlopen(url).read().decode("utf-8"))

    if raw:
        # full response
        return_data = data
    else:
        # nothing like full response ...
        try:
            datasets = data['docs']
        except TypeError:
            # @TODO: is raising an exception here correct/helpful?
            # (it might be nicer if it just returned None, [], or en empty Dataframe)
            raise TypeError("There are no matches for this search")

        return_data = []
        for i in range(len(datasets)):
            cleaned_dataset = {
                'name': datasets[i]['name'],
                'code': "{}/{}".format(datasets[i]['source_code'], datasets[i]['code']),
                'description': datasets[i]['description'], 'freq': datasets[i]['frequency'],
                'column_names': datasets[i]['column_names']
            }
            return_data.append(cleaned_dataset)
            if text and i < 4:
                pprint(cleaned_dataset, indent=4)

    return return_data


=======
    text= urlopen(url).read().decode("utf-8")
    data = json.loads(text)
    try:
        datasets = data['docs']
    except TypeError:
        raise TypeError("There are no matches for this search")
    datalist = []
    for i in range(len(datasets)):
        temp_dict ={}
        temp_dict['name'] = datasets[i]['name']
        temp_dict['code'] = datasets[i]['source_code'] + '/' + datasets[i]['code']
        temp_dict['desc'] = datasets[i]['description']
        temp_dict['freq'] = datasets[i]['frequency']
        temp_dict['colname'] = datasets[i]['column_names']
        datalist.append(temp_dict)
        if verbose and i < 4:
            print('{0:20}       :        {1:50}'.format('Name',temp_dict['name']))
            print('{0:20}       :        {1:50}'.format('Quandl Code',temp_dict['code']))
            print('{0:20}       :        {1:50}'.format('Description',temp_dict['desc']))
            print('{0:20}       :        {1:50}'.format('Frequency',temp_dict['freq']))
            print('{0:20}       :        {1:50}'.format('Column Names',str(temp_dict['colname'])))
            print('\n\n')
    return datalist


# format date, if None returns None
>>>>>>> 71655f3b
def _parse_dates(date):
    """
    Format date, returns None if date=None
    :param date: datetime.datetime|datetime.date|None
    :raise ValueError:
    :rtype : None|str
    """
    if isinstance(date, datetime.datetime):
        return_date = date.date().isoformat()
    elif isinstance(date, datetime.date):
        return_date = date.isoformat()
    elif date is None:
        return_date = None
    else:
        try:
            date = parser.parse(date)
            return_date = date.date().isoformat()
        except ValueError:
            raise ValueError("{} is not recognised a date.".format(date))

    return return_date

def _download(url, raw=False):
    """
    Download data into pandas dataframe, or get raw response
    :param url: str
    :param raw: bool
    :rtype : str|DataFrame
    """
    if raw:
        request = Request(url)
        return urlopen(request).read()
    else:
        return pd.read_csv(url, index_col=0, parse_dates=True)

def _htmlpush(url, raw_params):
    """
    Push data to Quandl
    :param url: str
    :param raw_params: dict
    :rtype : dict
    """
    params = urlencode(raw_params)
    response = urlopen(Request(url, params))
    return json.loads(response.read())

def _pushcodetest(code):
    """
    Test if code is capitalized alphanumeric
    :param code: str
    :raise Exception:
    :rtype : str
    """
    regex = re.compile('[^0-9A-Z_]')
    if regex.search(code):
<<<<<<< HEAD
        raise Exception("Your Quandl Code for uploaded data must consist of only \n"
                        "capital letters, underscores and numbers.")
=======
        error = ("Your Quandl Code for uploaded data must consist of only "
                 "capital letters, underscores and numbers.")
        raise CodeFormatError(error)
>>>>>>> 71655f3b
    return code

def _getauthtoken(token_string, text=False):
    """
    Return and save API token to a pickle file for reuse.
    :param token_string: str, Quandl API token
    :param text: bool, Print output to stdout, default=False
    :rtype : str
    """
    try:
        with open('authtoken.p', 'rb') as pickle_file:
            savedtoken = pickle.load(pickle_file)
    except IOError:
        savedtoken = False
    if token_string:
        try:
            with open('authtoken.p', 'wb') as auth_token:
                pickle.dump(token_string, auth_token)
            if text:
                print("Token {} activated and saved for later use.".format(token_string))
        except Exception as e:
<<<<<<< HEAD
            raise Exception("Error writing token to cache:{}".format(e))
    elif savedtoken and not token_string:
        token_string = savedtoken
        if text:
            print("Using cached token {} for authentication.".format(token_string))
    else:
        if text:
            print("No authentication tokens found: usage will be limited.\nSee www.quandl.com/api for more information.")
=======
            print("Error writing token to cache: {}".format(str(e)))

    elif not savedtoken and not token:
            if text == "no" or text == False:
                pass
            else:
                print("No authentication tokens found: usage will be limited.")
                print("See www.quandl.com/api for more information.")
    elif savedtoken and not token:
        token = savedtoken
        if text == "no" or text == False:
             pass
        else:
            print("Using cached token {} for authentication.".format(token))
    return token
>>>>>>> 71655f3b

    return token_string

def _append_query_fields(url, **kwargs):
<<<<<<< HEAD
    """
    In lieu of urllib's urlencode, as this handles None values by ignoring them.
    :param url: str
    :param kwargs: dict
    :rtype : str
    """
    return url + '&'.join(['{}={}'.format(key, val) for key, val in kwargs.items() if val])
=======
    field_values = ['{0}={1}'.format(key, val)
                    for key, val in kwargs.items() if val]
    return url + 'request_source=python&request_version=2&' +'&'.join(field_values)

# Setup custom Exceptions


class WrongFormat(Exception):
    """Exception for dataset formatting errors"""
    pass


class MultisetLimit(Exception):
    """Exception for calls exceeding the multiset limit"""
    pass


class ParsingError(Exception):
    """Exception for I/O parsing errors"""
    pass


class CallLimitExceeded(Exception):
    """Exception for daily call limit being exceeded"""
    pass


class DatasetNotFound(Exception):
    """Exception for the dataset not being found"""
    pass


class ErrorDownloading(Exception):
    """Catch all exception for download errors"""
    pass


class MissingToken(Exception):
    """Exception when API token needed but missing"""
    pass


class DateNotRecognized(Exception):
    """Exception when a date is not recognized as such"""
    pass


class CodeFormatError(Exception):
    """Exception when a Quandl code is not formatted properly"""
    pass
>>>>>>> 71655f3b
<|MERGE_RESOLUTION|>--- conflicted
+++ resolved
@@ -4,15 +4,14 @@
 Currently supports getting, searching, and pushing datasets.
 
 """
-from __future__ import print_function, division, absolute_import
+from __future__ import (print_function, division, absolute_import,
+                        unicode_literals)
 import pickle
 import datetime
 import json
 import pandas as pd
 import re
 
-from pprint import pprint
-from pandas import DataFrame, Series
 from dateutil import parser
 from numpy import genfromtxt
 
@@ -27,32 +26,11 @@
     strings = unicode
 
 
+
 #Base API call URL
 QUANDL_API_URL = 'http://www.quandl.com/api/v1/'
 
 
-<<<<<<< HEAD
-def get(dataset, authtoken=None, returns='pandas', text=True, trim_start=None, trim_end=None,
-        collapse=None, transformation=None, rows=None, sort_order='asc', **kwargs):
-    """
-    Return dataframe of requested dataset from Quandl.
-
-    N.B. Note that Pandas expects timeseries data to be sorted ascending for most timeseries functionality to work.
-    N.B. Any other `kwargs` passed to `get` are sent as field/value params to Quandl with no interference.
-
-    :param dataset: str|list, depending on single dataset usage or multiset usage. Dataset codes are available on the Quandl website
-    :param authtoken: str, Quandl API authentication token, (alias `auth_token`)
-    :param trim_start, trim_end: str, Optional datefilers, otherwise entire dataset is returned
-    :param collapse: str, Options are daily, weekly, monthly, quarterly, annual
-    :param transformation: str, options are diff, rdiff, cumul, and normalize
-    :param rows: int, Number of rows which will be returned
-    :param sort_order: str, options are asc, desc. Default: `asc`
-    :param returns: str, specify what format you wish your dataset returned as, either 'numpy' for a numpy ndarray, 'pandas' for a pandas DataFrame, 'json', 'xml', 'csv', 'plain' for raw data. Default: 'pandas'
-    :param text: bool, specify whether to print output text to stdout, pass text=False to supress output.
-
-    :rtype DataFrame|numpy.ndarray|dict
-    """
-=======
 def get(dataset, **kwargs):
     """Return dataframe of requested dataset from Quandl.
 
@@ -91,99 +69,28 @@
     trim_start = _parse_dates(kwargs.pop('trim_start', None))
     trim_end = _parse_dates(kwargs.pop('trim_end', None))
     returns = kwargs.get('returns', 'pandas')
->>>>>>> 71655f3b
-
-    auth_token = authtoken
-    pickled_auth = _getauthtoken(auth_token, text=text)
-    trim_start = _parse_dates(trim_start)
-    trim_end = _parse_dates(trim_end)
-
-    # Check whether dataset is given as a string (for a single dataset) or an array (for a multiset call)
-    if isinstance(dataset, (strings, str)):
-        if returns not in ['pandas', 'numpy']:
-            extension = returns
-        else:
-            extension = 'csv'
-        url = QUANDL_API_URL + 'datasets/{}.{}?'.format(dataset, extension)
-    elif dataset is list:
+
+
+    
+    #Check whether dataset is given as a string (for a single dataset) or an array (for a multiset call)
+    
+    
+    #Unicode String
+    if type(dataset) == strings or type(dataset) == str:
+        url = QUANDL_API_URL + 'datasets/{}.csv?'.format(dataset)
+    
+    #Array
+    elif type(dataset) == list:
         url = QUANDL_API_URL + 'multisets.csv?columns='
-        # Format for multisets call
+        #Format for multisets call
         dataset = [d.replace('/', '.') for d in dataset]
         for i in dataset:
             url += i + ','
-        # remove trailing ,
+        #remove trailing ,
         url = url[:-1] + '&'
+        
+    #If wrong format
     else:
-<<<<<<< HEAD
-        raise Exception("Your dataset must either be specified as a string (containing a "
-                        "Quandl code) or an array (of Quandl codes) for multisets")
-
-    # Append all parameters to API call
-    url = _append_query_fields(
-        url,
-        auth_token=pickled_auth,
-        trim_start=trim_start,
-        trim_end=trim_end,
-        collapse=collapse,
-        transformation=transformation,
-        sort_order=sort_order,
-        rows=rows,
-        **kwargs
-    )
-    
-    # handle various `returns` types, starting with returns='numpy'
-    if returns == 'numpy':
-        try:
-            url = urlopen(url)
-            try:
-                # noinspection PyTypeChecker
-                return genfromtxt(url, names=True, delimiter=',', dtype=None)
-            except ValueError as e:
-                raise Exception("Currently we only support multisets with up to 100 columns. \n"
-                                "Please contact connect@quandl.com if this is a problem.")
-        except IOError as e:
-            raise Exception("Parsing Error on url: {}\n{}".format(url, e))
-        except HTTPError as html_error:
-            raise html_error
-    elif returns == 'pandas':
-        try:
-            urldata = _download(url)
-            if urldata.columns.size > 100:
-                raise Exception("Currently we only support multisets with up to 100 columns. \n"
-                                "Please contact connect@quandl.com if this is a problem.")
-            if text:
-                print("Returning Dataframe {}".format(dataset))
-            return urldata
-        except HTTPError as html_error:
-            raise html_error
-    else:
-        try:
-            return _download(url, raw=True)
-        except HTTPError as html_error:
-            raise html_error
-
-
-def push(data, code, name, authtoken, desc='', override=False, text=True):
-    """
-    Upload a pandas Dataframe to Quandl and returns link to the dataset.
-
-    :param data: Pandas ts or numpy array
-    :param code: str, Dataset code must consist of only capital letters, numbers, and underscores
-    :param name: str, Dataset name
-    :param authtoken: str, Required to upload data
-    :param desc: str, Description of dataset (optional, default='')
-    :param override: bool, whether to overide dataset of same code (optional, default=False)
-    :param text: bool, specify whether to print output prints to stdout (optional, default=True)
-
-    :rtype str: url of uploaded dataset
-    """
-
-    override = str(override).lower()
-    pickled_token = _getauthtoken(authtoken, text=text)
-    if not pickled_token:
-        raise Exception("You need an API token to upload your data to Quandl. \n"
-                        "Please see www.quandl.com/API for more information.")
-=======
         error = "Your dataset must either be specified as a string (containing a Quandl code) or an array (of Quandl codes) for multisets"
         raise WrongFormat(error)
         
@@ -250,15 +157,15 @@
         error = ("You need an API token to upload your data to Quandl, "
                  "please see www.quandl.com/API for more information.")
         raise MissingToken(error)
->>>>>>> 71655f3b
 
     #test that code is acceptable format
     _pushcodetest(code)
     datestr = ''
 
     # Verify and format the data for upload.
-    if not isinstance(data, DataFrame):
-        raise ValueError("Only pandas DataFrames are accepted for upload at this time")
+    if not isinstance(data, pd.core.frame.DataFrame):
+        error = "only pandas DataFrames are accepted for upload at this time"
+        raise ValueError(error)
 
     # check if indexed by date
     data_interm = data.to_records()
@@ -267,73 +174,52 @@
 
     #format data for uploading
     for i in data_interm:
-        # Check if index is a date
+            # Check if index is a date
         if isinstance(i[0], datetime.datetime):
             datestr += i[0].date().isoformat()
         else:
             try:
                 datestr += _parse_dates(str(i[0]))
             except ValueError:
-<<<<<<< HEAD
-                raise Exception("Please check your indices, one of them is not a recognizable date")
-
-=======
                 error = ("Please check your indices, one of them is "
                          "not a recognizable date")
                 raise DateNotRecognized(error)
->>>>>>> 71655f3b
         for n in i:
             if isinstance(n, (float, int)):
                 datestr += ',' + str(n)
         datestr += '\n'
 
-    params = {
-        'name': name,
-        'code': code,
-        'description': desc,
-        'update_or_create': override,
-        'data': datestr
-    }
-
-    url = ''.join([QUANDL_API_URL, 'datasets.json?auth_token=', pickled_token])
-
-    json_response = _htmlpush(url, params)
-    if json_response['errors'] and json_response['errors']['code'][0] == 'has already been taken':
-        raise ValueError("You are trying to overwrite a dataset which already \n"
-                         "exists on Quandl. If this is what you wish to do please \n"
-                         "recall the function with overide=True")
-
-<<<<<<< HEAD
-    # return URL of uploaded dataset
-    return '/'.join(['http://www.quandl.com', json_response['source_code'], json_response['code']])
-=======
+    params = {'name': name,
+              'code': code,
+              'description': desc,
+              'update_or_create': override,
+              'data': datestr}
+
+    url = QUANDL_API_URL + 'datasets.json?auth_token=' + token
+    jsonreturn = _htmlpush(url, params)
+    if (jsonreturn['errors']
+        and jsonreturn['errors']['code'][0] == 'has already been taken'):
+        error = ("You are trying to overwrite a dataset which already "
+                 "exists on Quandl. If this is what you wish to do please "
+                 "recall the function with overide = True")
+        raise ValueError(error)
+
+    rtn = ('http://www.quandl.com/' + jsonreturn['source_code'] + '/' +
+           jsonreturn['code'])
+    #Return URL of uploaded dataset
+    return rtn
+
+
 def search(query, source=None, page=1, authtoken=None, verbose=True, prints=None):
     """Return array of dictionaries of search results.
->>>>>>> 71655f3b
-
-
-def search(query, source=None, page=1 , authtoken=None, text=True, raw=False, **kwargs):
+
+    :param str query: (required), query to search with
+    :param str source: (optional), source to search
+    :param +'ve int: (optional), page number of search 
+    :param str authotoken: (optional) Quandl auth token for extended API access
+    :returns: :array: search results
+
     """
-<<<<<<< HEAD
-    Return array of dictionaries of search results.
-
-    :param query: str, query to search with (required)
-    :param source: str, source to search (optional, default=None)
-    :param page: int, page number of search (optional, default=1)
-    :param authtoken: str, Quandl auth token for extended API access (optional, default=None)
-    :param text: bool, pecify whether to print output text to stdout, pass text=False to supress
-    output.
-    :param raw: bool, Return (nearly) raw Quandl API response body (optional, default=False)
-    :param kwargs: dict, dictionary to be url_encoded and passed as url params (optional)
-
-    :rtype list: search results
-    """
-
-    token = _getauthtoken(authtoken, text=text)
-    search_url = 'http://www.quandl.com/api/v1/datasets.json?query='
-
-    # parse query for proper API submission
-=======
 
     if prints is not None:
         print('Deprecated: "prints" is depreciated and will be removed in next release, use "verbose" instead.')
@@ -341,58 +227,17 @@
     token = _getauthtoken(authtoken, verbose)
     search_url = 'http://www.quandl.com/api/v1/datasets.json?request_source=python&request_version=2&query='
     #parse query for proper API submission
->>>>>>> 71655f3b
     parsedquery = re.sub(" ", "+", query)
     parsedquery = re.sub("&", "+", parsedquery)
     url = search_url + parsedquery
-
-    # use authtoken if present
+    #Use authtoken if present
     if token:
         url += '&auth_token=' + token
-
-    # add search source_code if given
+    #Add search source if given
     if source:
         url += '&source_code=' + source
-
-    # pass any additional kwargs as url params (future-proofing)
-    if kwargs:
-        url += "&{}".format(urlencode(kwargs))
-
-    # page of results to return
+    #Page to be searched 
     url += '&page=' + str(page)
-<<<<<<< HEAD
-
-    # make request, parse response as json
-    data = json.loads(urlopen(url).read().decode("utf-8"))
-
-    if raw:
-        # full response
-        return_data = data
-    else:
-        # nothing like full response ...
-        try:
-            datasets = data['docs']
-        except TypeError:
-            # @TODO: is raising an exception here correct/helpful?
-            # (it might be nicer if it just returned None, [], or en empty Dataframe)
-            raise TypeError("There are no matches for this search")
-
-        return_data = []
-        for i in range(len(datasets)):
-            cleaned_dataset = {
-                'name': datasets[i]['name'],
-                'code': "{}/{}".format(datasets[i]['source_code'], datasets[i]['code']),
-                'description': datasets[i]['description'], 'freq': datasets[i]['frequency'],
-                'column_names': datasets[i]['column_names']
-            }
-            return_data.append(cleaned_dataset)
-            if text and i < 4:
-                pprint(cleaned_dataset, indent=4)
-
-    return return_data
-
-
-=======
     text= urlopen(url).read().decode("utf-8")
     data = json.loads(text)
     try:
@@ -419,101 +264,57 @@
 
 
 # format date, if None returns None
->>>>>>> 71655f3b
 def _parse_dates(date):
-    """
-    Format date, returns None if date=None
-    :param date: datetime.datetime|datetime.date|None
-    :raise ValueError:
-    :rtype : None|str
-    """
+    if date is None:
+        return date
     if isinstance(date, datetime.datetime):
-        return_date = date.date().isoformat()
-    elif isinstance(date, datetime.date):
-        return_date = date.isoformat()
-    elif date is None:
-        return_date = None
-    else:
-        try:
-            date = parser.parse(date)
-            return_date = date.date().isoformat()
-        except ValueError:
-            raise ValueError("{} is not recognised a date.".format(date))
-
-    return return_date
-
-def _download(url, raw=False):
-    """
-    Download data into pandas dataframe, or get raw response
-    :param url: str
-    :param raw: bool
-    :rtype : str|DataFrame
-    """
-    if raw:
-        request = Request(url)
-        return urlopen(request).read()
-    else:
-        return pd.read_csv(url, index_col=0, parse_dates=True)
-
+        return date.date().isoformat()
+    if isinstance(date, datetime.date):
+        return date.isoformat()
+    try:
+        date = parser.parse(date)
+    except ValueError:
+        raise ValueError("{} is not recognised a date.".format(date))
+    return date.date().isoformat()
+
+
+# Download data into pandas dataframe
+def _download(url):
+    dframe = pd.read_csv(url, index_col=0, parse_dates=True)
+    return dframe
+
+#Push data to Quandl. Returns json of HTTP push.
 def _htmlpush(url, raw_params):
-    """
-    Push data to Quandl
-    :param url: str
-    :param raw_params: dict
-    :rtype : dict
-    """
+    page = url
     params = urlencode(raw_params)
-    response = urlopen(Request(url, params))
-    return json.loads(response.read())
-
+    request = Request(page, params)
+    page = urlopen(request)
+    return json.loads(page.read())
+
+#Test if code is capitalized alphanumeric
 def _pushcodetest(code):
-    """
-    Test if code is capitalized alphanumeric
-    :param code: str
-    :raise Exception:
-    :rtype : str
-    """
     regex = re.compile('[^0-9A-Z_]')
     if regex.search(code):
-<<<<<<< HEAD
-        raise Exception("Your Quandl Code for uploaded data must consist of only \n"
-                        "capital letters, underscores and numbers.")
-=======
         error = ("Your Quandl Code for uploaded data must consist of only "
                  "capital letters, underscores and numbers.")
         raise CodeFormatError(error)
->>>>>>> 71655f3b
     return code
 
-def _getauthtoken(token_string, text=False):
-    """
-    Return and save API token to a pickle file for reuse.
-    :param token_string: str, Quandl API token
-    :param text: bool, Print output to stdout, default=False
-    :rtype : str
-    """
+def _getauthtoken(token,text):
+    """Return and save API token to a pickle file for reuse."""
     try:
-        with open('authtoken.p', 'rb') as pickle_file:
-            savedtoken = pickle.load(pickle_file)
+        savedtoken = pickle.load(open('authtoken.p', 'rb'))
     except IOError:
         savedtoken = False
-    if token_string:
+    if token:
         try:
-            with open('authtoken.p', 'wb') as auth_token:
-                pickle.dump(token_string, auth_token)
-            if text:
-                print("Token {} activated and saved for later use.".format(token_string))
+            pickle.dump(token, open('authtoken.p', 'wb'))
+            if text == "no" or text == False:
+                pass
+                
+            else:
+                print("Token {} activated and saved for later use.".format(token))
         except Exception as e:
-<<<<<<< HEAD
-            raise Exception("Error writing token to cache:{}".format(e))
-    elif savedtoken and not token_string:
-        token_string = savedtoken
-        if text:
-            print("Using cached token {} for authentication.".format(token_string))
-    else:
-        if text:
-            print("No authentication tokens found: usage will be limited.\nSee www.quandl.com/api for more information.")
-=======
             print("Error writing token to cache: {}".format(str(e)))
 
     elif not savedtoken and not token:
@@ -529,20 +330,10 @@
         else:
             print("Using cached token {} for authentication.".format(token))
     return token
->>>>>>> 71655f3b
-
-    return token_string
-
+
+
+# In lieu of urllib's urlencode, as this handles None values by ignoring them.
 def _append_query_fields(url, **kwargs):
-<<<<<<< HEAD
-    """
-    In lieu of urllib's urlencode, as this handles None values by ignoring them.
-    :param url: str
-    :param kwargs: dict
-    :rtype : str
-    """
-    return url + '&'.join(['{}={}'.format(key, val) for key, val in kwargs.items() if val])
-=======
     field_values = ['{0}={1}'.format(key, val)
                     for key, val in kwargs.items() if val]
     return url + 'request_source=python&request_version=2&' +'&'.join(field_values)
@@ -592,5 +383,4 @@
 
 class CodeFormatError(Exception):
     """Exception when a Quandl code is not formatted properly"""
-    pass
->>>>>>> 71655f3b
+    pass